--- conflicted
+++ resolved
@@ -99,15 +99,7 @@
     else:
         optimizer = nlp.resume_training()
     move_names = list(ner.move_names)
-<<<<<<< HEAD
-    # get names of other pipes to disable them during training
-    pipe_exceptions = ["ner", "trf_wordpiecer", "trf_tok2vec"]
-    other_pipes = [pipe for pipe in nlp.pipe_names if pipe not in pipe_exceptions]
-    # only train NER
-    with nlp.disable_pipes(*other_pipes), warnings.catch_warnings():
-=======
     with nlp.select_pipes(enable="ner") and warnings.catch_warnings():
->>>>>>> cb65b368
         # show warnings for misaligned entity spans once
         warnings.filterwarnings("once", category=UserWarning, module="spacy")
 
