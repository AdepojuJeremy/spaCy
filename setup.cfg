[metadata]
description = Industrial-strength Natural Language Processing (NLP) in Python
url = https://spacy.io
author = Explosion
author_email = contact@explosion.ai
license = MIT
long_description = file: README.md
long_description_content_type = text/markdown
classifiers =
    Development Status :: 5 - Production/Stable
    Environment :: Console
    Intended Audience :: Developers
    Intended Audience :: Science/Research
    License :: OSI Approved :: MIT License
    Operating System :: POSIX :: Linux
    Operating System :: MacOS :: MacOS X
    Operating System :: Microsoft :: Windows
    Programming Language :: Cython
    Programming Language :: Python :: 3
    Programming Language :: Python :: 3.6
    Programming Language :: Python :: 3.7
    Programming Language :: Python :: 3.8
    Topic :: Scientific/Engineering

[options]
zip_safe = false
include_package_data = true
scripts =
    bin/spacy
python_requires = >=3.6
setup_requires =
    wheel
    cython>=0.25
    numpy>=1.15.0
    # We also need our Cython packages here to compile against
    cymem>=2.0.2,<2.1.0
    preshed>=3.0.2,<3.1.0
    murmurhash>=0.28.0,<1.1.0
<<<<<<< HEAD
    thinc==8.0.0a3
=======
    thinc==7.4.0
>>>>>>> e5323253
install_requires =
    # Our libraries
    murmurhash>=0.28.0,<1.1.0
    cymem>=2.0.2,<2.1.0
    preshed>=3.0.2,<3.1.0
<<<<<<< HEAD
    thinc==8.0.0a3
    blis>=0.4.0,<0.5.0
    wasabi>=0.4.0,<1.1.0
    srsly>=2.0.0,<3.0.0
=======
    thinc==7.4.0
    blis>=0.4.0,<0.5.0
    wasabi>=0.4.0,<1.1.0
    srsly>=1.0.2,<1.1.0
>>>>>>> e5323253
    catalogue>=0.0.7,<1.1.0
    ml_datasets
    # Third-party dependencies
    tqdm>=4.38.0,<5.0.0
    setuptools
    numpy>=1.15.0
    plac>=0.9.6,<1.2.0
    requests>=2.13.0,<3.0.0
    pydantic>=1.3.0,<2.0.0
    tqdm>=4.38.0,<5.0.0

[options.extras_require]
lookups =
    spacy_lookups_data>=0.0.5,<0.2.0
cuda =
    cupy>=5.0.0b4
cuda80 =
    cupy-cuda80>=5.0.0b4
cuda90 =
    cupy-cuda90>=5.0.0b4
cuda91 =
    cupy-cuda91>=5.0.0b4
cuda92 =
    cupy-cuda92>=5.0.0b4
cuda100 =
    cupy-cuda100>=5.0.0b4
# Language tokenizers with external dependencies
ja =
    fugashi>=0.1.3
ko =
    natto-py==0.9.0
th =
    pythainlp>=2.0

[bdist_wheel]
universal = false

[sdist]
formats = gztar

[flake8]
ignore = E203, E266, E501, E731, W503
max-line-length = 80
select = B,C,E,F,W,T4,B9
exclude =
    .env,
    .git,
    __pycache__,
    _tokenizer_exceptions_list.py,
    spacy/__init__.py

[tool:pytest]
markers =
    slow<|MERGE_RESOLUTION|>--- conflicted
+++ resolved
@@ -36,27 +36,16 @@
     cymem>=2.0.2,<2.1.0
     preshed>=3.0.2,<3.1.0
     murmurhash>=0.28.0,<1.1.0
-<<<<<<< HEAD
     thinc==8.0.0a3
-=======
-    thinc==7.4.0
->>>>>>> e5323253
 install_requires =
     # Our libraries
     murmurhash>=0.28.0,<1.1.0
     cymem>=2.0.2,<2.1.0
     preshed>=3.0.2,<3.1.0
-<<<<<<< HEAD
     thinc==8.0.0a3
     blis>=0.4.0,<0.5.0
     wasabi>=0.4.0,<1.1.0
     srsly>=2.0.0,<3.0.0
-=======
-    thinc==7.4.0
-    blis>=0.4.0,<0.5.0
-    wasabi>=0.4.0,<1.1.0
-    srsly>=1.0.2,<1.1.0
->>>>>>> e5323253
     catalogue>=0.0.7,<1.1.0
     ml_datasets
     # Third-party dependencies
