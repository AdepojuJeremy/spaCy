--- conflicted
+++ resolved
@@ -151,20 +151,16 @@
                         doc.c[j].sent_start = -1
 
     def score(self, examples, **kwargs):
-<<<<<<< HEAD
+        """Score a batch of examples.
+
+        examples (Iterable[Example]): The examples to score.
+        RETURNS (Dict[str, Any]): The scores, produced by Scorer.score_spans.
+
+        DOCS: https://spacy.io/api/sentencizer#score
+        """
         results = Scorer.score_spans(examples, "sents", **kwargs)
         del results["sents_per_type"]
         return results
-=======
-        """Score a batch of examples.
-
-        examples (Iterable[Example]): The examples to score.
-        RETURNS (Dict[str, Any]): The scores, produced by Scorer.score_spans.
-
-        DOCS: https://spacy.io/api/sentencizer#score
-        """
-        return Scorer.score_spans(examples, "sents", **kwargs)
->>>>>>> d8b519c2
 
     def to_bytes(self, exclude=tuple()):
         """Serialize the sentencizer to a bytestring.
