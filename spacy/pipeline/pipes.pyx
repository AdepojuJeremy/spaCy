--- conflicted
+++ resolved
@@ -1003,11 +1003,7 @@
 
     @property
     def postprocesses(self):
-<<<<<<< HEAD
-        return [nonproj.deprojectivize]  # , merge_subtokens]
-=======
         return [nonproj.deprojectivize]
->>>>>>> 54746460
 
     def add_multitask_objective(self, target):
         if target == "cloze":
