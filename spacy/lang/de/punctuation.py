--- conflicted
+++ resolved
@@ -1,12 +1,5 @@
-<<<<<<< HEAD
-from ..char_classes import LIST_ELLIPSES, LIST_ICONS
-=======
-# coding: utf8
-from __future__ import unicode_literals
-
 from ..char_classes import LIST_ELLIPSES, LIST_ICONS, LIST_PUNCT, LIST_QUOTES
 from ..char_classes import CURRENCY, UNITS, PUNCT
->>>>>>> e5323253
 from ..char_classes import CONCAT_QUOTES, ALPHA, ALPHA_LOWER, ALPHA_UPPER
 from ..punctuation import TOKENIZER_PREFIXES as BASE_TOKENIZER_PREFIXES
 
