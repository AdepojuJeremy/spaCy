--- conflicted
+++ resolved
@@ -34,23 +34,13 @@
     r"|"
     # host & domain names
     # mods: match is case-sensitive, so include [A-Z]
-<<<<<<< HEAD
-      r"(?:"  # noqa
-        r"(?:"
-          r"[A-Za-z0-9\u00a1-\uffff]"
-          r"[A-Za-z0-9\u00a1-\uffff_-]{0,62}"
-        r")?"
-        r"[A-Za-z0-9\u00a1-\uffff]\."
-      r")+"
-=======
-      "(?:"  # noqa: E131
-        "(?:"
-          "[A-Za-z0-9\u00a1-\uffff]"
-          "[A-Za-z0-9\u00a1-\uffff_-]{0,62}"
-        ")?"
-        "[A-Za-z0-9\u00a1-\uffff]\."
-      ")+"
->>>>>>> 0426ba17
+    r"(?:"  # noqa: E131
+      r"(?:"
+        r"[A-Za-z0-9\u00a1-\uffff]"
+        r"[A-Za-z0-9\u00a1-\uffff_-]{0,62}"
+      r")?"
+      r"[A-Za-z0-9\u00a1-\uffff]\."
+    r")+"
     # TLD identifier
     # mods: use ALPHA_LOWER instead of a wider range so that this doesn't match
     # strings like "lower.Upper", which can be split on "." by infixes in some
