--- conflicted
+++ resolved
@@ -291,9 +291,6 @@
     return False
 
 
-<<<<<<< HEAD
-def get_cuda_stream(require=False, non_blocking=True):
-=======
 def get_component_name(component):
     if hasattr(component, "name"):
         return component.name
@@ -304,8 +301,7 @@
     return repr(component)
 
 
-def get_cuda_stream(require=False):
->>>>>>> 74b951fe
+def get_cuda_stream(require=False, non_blocking=True):
     if CudaStream is None:
         return None
     elif isinstance(Model.ops, NumpyOps):
