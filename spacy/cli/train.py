--- conflicted
+++ resolved
@@ -152,174 +152,6 @@
     print_row, finalize_logger = train_logger(nlp)
 
     try:
-<<<<<<< HEAD
-        iter_since_best = 0
-        best_score = 0.0
-        for i in range(n_iter):
-            train_docs = corpus.train_docs(
-                nlp,
-                noise_level=noise_level,
-                orth_variant_level=orth_variant_level,
-                gold_preproc=gold_preproc,
-                max_length=0,
-                ignore_misaligned=True,
-            )
-            if raw_text:
-                random.shuffle(raw_text)
-                raw_batches = util.minibatch(
-                    (nlp.make_doc(rt["text"]) for rt in raw_text), size=8
-                )
-            words_seen = 0
-            with tqdm.tqdm(total=n_train_words, leave=False) as pbar:
-                losses = {}
-                for batch in util.minibatch_by_words(train_docs, size=batch_sizes):
-                    if not batch:
-                        continue
-                    docs, golds = zip(*batch)
-                    try:
-                        nlp.update(
-                            docs,
-                            golds,
-                            sgd=optimizer,
-                            drop=next(dropout_rates),
-                            losses=losses,
-                        )
-                    except ValueError as e:
-                        err = "Error during training"
-                        if init_tok2vec:
-                            err += " Did you provide the same parameters during 'train' as during 'pretrain'?"
-                        msg.fail(err, "Original error message: {}".format(e), exits=1)
-                    if raw_text:
-                        # If raw text is available, perform 'rehearsal' updates,
-                        # which use unlabelled data to reduce overfitting.
-                        raw_batch = list(next(raw_batches))
-                        nlp.rehearse(raw_batch, sgd=optimizer, losses=losses)
-                    if not int(os.environ.get("LOG_FRIENDLY", 0)):
-                        pbar.update(sum(len(doc) for doc in docs))
-                    words_seen += sum(len(doc) for doc in docs)
-            with nlp.use_params(optimizer.averages):
-                util.set_env_log(False)
-                epoch_model_path = output_path / ("model%d" % i)
-                nlp.to_disk(epoch_model_path)
-                nlp_loaded = util.load_model_from_path(epoch_model_path)
-                for beam_width in eval_beam_widths:
-                    for name, component in nlp_loaded.pipeline:
-                        if hasattr(component, "cfg"):
-                            component.cfg["beam_width"] = beam_width
-                    dev_docs = list(
-                        corpus.dev_docs(
-                            nlp_loaded,
-                            gold_preproc=gold_preproc,
-                            ignore_misaligned=True,
-                        )
-                    )
-                    nwords = sum(len(doc_gold[0]) for doc_gold in dev_docs)
-                    start_time = timer()
-                    scorer = nlp_loaded.evaluate(dev_docs, verbose=verbose)
-                    end_time = timer()
-                    if use_gpu < 0:
-                        gpu_wps = None
-                        cpu_wps = nwords / (end_time - start_time)
-                    else:
-                        gpu_wps = nwords / (end_time - start_time)
-                        # Only evaluate on CPU in the first iteration (for
-                        # timing) if GPU is enabled
-                        if i == 0:
-                            with Model.use_device("cpu"):
-                                nlp_loaded = util.load_model_from_path(epoch_model_path)
-                                for name, component in nlp_loaded.pipeline:
-                                    if hasattr(component, "cfg"):
-                                        component.cfg["beam_width"] = beam_width
-                                dev_docs = list(
-                                    corpus.dev_docs(
-                                        nlp_loaded,
-                                        gold_preproc=gold_preproc,
-                                        ignore_misaligned=True,
-                                    )
-                                )
-                                start_time = timer()
-                                scorer = nlp_loaded.evaluate(dev_docs, verbose=verbose)
-                                end_time = timer()
-                                cpu_wps = nwords / (end_time - start_time)
-                    acc_loc = output_path / ("model%d" % i) / "accuracy.json"
-                    srsly.write_json(acc_loc, scorer.scores)
-
-                    # Update model meta.json
-                    meta["lang"] = nlp.lang
-                    meta["pipeline"] = nlp.pipe_names
-                    meta["spacy_version"] = ">=%s" % about.__version__
-                    if beam_width == 1:
-                        meta["speed"] = {
-                            "nwords": nwords,
-                            "cpu": cpu_wps,
-                            "gpu": gpu_wps,
-                        }
-                        meta.setdefault("accuracy", {})
-                        for component in nlp.pipe_names:
-                            for metric in _get_metrics(component):
-                                meta["accuracy"][metric] = scorer.scores[metric]
-                    else:
-                        meta.setdefault("beam_accuracy", {})
-                        meta.setdefault("beam_speed", {})
-                        for component in nlp.pipe_names:
-                            for metric in _get_metrics(component):
-                                meta["beam_accuracy"][metric] = scorer.scores[metric]
-                        meta["beam_speed"][beam_width] = {
-                            "nwords": nwords,
-                            "cpu": cpu_wps,
-                            "gpu": gpu_wps,
-                        }
-                    meta["vectors"] = {
-                        "width": nlp.vocab.vectors_length,
-                        "vectors": len(nlp.vocab.vectors),
-                        "keys": nlp.vocab.vectors.n_keys,
-                        "name": nlp.vocab.vectors.name,
-                    }
-                    meta.setdefault("name", "model%d" % i)
-                    meta.setdefault("version", version)
-                    meta["labels"] = nlp.meta["labels"]
-                    meta_loc = output_path / ("model%d" % i) / "meta.json"
-                    srsly.write_json(meta_loc, meta)
-                    util.set_env_log(verbose)
-
-                    progress = _get_progress(
-                        i,
-                        losses,
-                        scorer.scores,
-                        output_stats,
-                        beam_width=beam_width if has_beam_widths else None,
-                        cpu_wps=cpu_wps,
-                        gpu_wps=gpu_wps,
-                    )
-                    if i == 0 and "textcat" in pipeline:
-                        textcats_per_cat = scorer.scores.get("textcats_per_cat", {})
-                        for cat, cat_score in textcats_per_cat.items():
-                            if cat_score.get("roc_auc_score", 0) < 0:
-                                msg.warn(
-                                    "Textcat ROC AUC score is undefined due to "
-                                    "only one value in label '{}'.".format(cat)
-                                )
-                    msg.row(progress, **row_settings)
-                # Early stopping
-                if n_early_stopping is not None:
-                    current_score = _score_for_model(meta)
-                    if current_score < best_score:
-                        iter_since_best += 1
-                    else:
-                        iter_since_best = 0
-                        best_score = current_score
-                    if iter_since_best >= n_early_stopping:
-                        iter_current = i + 1
-                        msg.text(
-                            "Early stopping, best iteration "
-                            "is: {}".format(iter_current - iter_since_best)
-                        )
-                        msg.text(
-                            "Best score = {}; Final iteration "
-                            "score = {}".format(best_score, current_score)
-                        )
-                        break
-=======
         progress = tqdm.tqdm(total=T_cfg["eval_frequency"], leave=False)
         progress.set_description(f"Epoch 1")
         for batch, info, is_best_checkpoint in training_step_iterator:
@@ -333,7 +165,6 @@
                         nlp.to_disk(output_path / "model-best")
                 progress = tqdm.tqdm(total=T_cfg["eval_frequency"], leave=False)
                 progress.set_description(f"Epoch {info['epoch']}")
->>>>>>> 0426ba17
     except Exception as e:
         finalize_logger()
         if output_path is not None:
