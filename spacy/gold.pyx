# cython: profile=True
import re
import random
import numpy
import tempfile
import shutil
import itertools
from pathlib import Path
import srsly
import warnings

from .syntax import nonproj
from .tokens import Doc, Span
from .errors import Errors, AlignmentError, Warnings
<<<<<<< HEAD
from .compat import path2str
=======
>>>>>>> e6c4c1a5
from . import util


punct_re = re.compile(r"\W")


def tags_to_entities(tags):
    entities = []
    start = None
    for i, tag in enumerate(tags):
        if tag is None:
            continue
        if tag.startswith("O"):
            # TODO: We shouldn't be getting these malformed inputs. Fix this.
            if start is not None:
                start = None
            continue
        elif tag == "-":
            continue
        elif tag.startswith("I"):
            if start is None:
                raise ValueError(Errors.E067.format(tags=tags[:i + 1]))
            continue
        if tag.startswith("U"):
            entities.append((tag[2:], i, i))
        elif tag.startswith("B"):
            start = i
        elif tag.startswith("L"):
            entities.append((tag[2:], start, i))
            start = None
        else:
            raise ValueError(Errors.E068.format(tag=tag))
    return entities


<<<<<<< HEAD
def merge_sents(sents):
    m_deps = [[], [], [], [], [], []]
    m_cats = {}
    m_brackets = []
    i = 0
    for (ids, words, tags, heads, labels, ner), (cats, brackets) in sents:
        m_deps[0].extend(id_ + i for id_ in ids)
        m_deps[1].extend(words)
        m_deps[2].extend(tags)
        m_deps[3].extend(head + i for head in heads)
        m_deps[4].extend(labels)
        m_deps[5].extend(ner)
        m_brackets.extend((b["first"] + i, b["last"] + i, b["label"])
                          for b in brackets)
        m_cats.update(cats)
        i += len(ids)
    return [(m_deps, (m_cats, m_brackets))]


def _normalize_for_alignment(tokens):
    return [w.replace(" ", "").lower() for w in tokens]
=======
def _normalize_for_alignment(tokens):
    tokens = [w.replace(" ", "").lower() for w in tokens]
    output = []
    for token in tokens:
        token = token.replace(" ", "").lower()
        output.append(token)
    return output
>>>>>>> e6c4c1a5


def align(tokens_a, tokens_b):
    """Calculate alignment tables between two tokenizations.

    tokens_a (List[str]): The candidate tokenization.
    tokens_b (List[str]): The reference tokenization.
    RETURNS: (tuple): A 5-tuple consisting of the following information:
      * cost (int): The number of misaligned tokens.
      * a2b (List[int]): Mapping of indices in `tokens_a` to indices in `tokens_b`.
        For instance, if `a2b[4] == 6`, that means that `tokens_a[4]` aligns
        to `tokens_b[6]`. If there's no one-to-one alignment for a token,
        it has the value -1.
      * b2a (List[int]): The same as `a2b`, but mapping the other direction.
      * a2b_multi (Dict[int, int]): A dictionary mapping indices in `tokens_a`
        to indices in `tokens_b`, where multiple tokens of `tokens_a` align to
        the same token of `tokens_b`.
      * b2a_multi (Dict[int, int]): As with `a2b_multi`, but mapping the other
            direction.
    """
    tokens_a = _normalize_for_alignment(tokens_a)
    tokens_b = _normalize_for_alignment(tokens_b)
    cost = 0
    a2b = numpy.empty(len(tokens_a), dtype="i")
    b2a = numpy.empty(len(tokens_b), dtype="i")
    a2b.fill(-1)
    b2a.fill(-1)
    a2b_multi = {}
    b2a_multi = {}
    i = 0
    j = 0
    offset_a = 0
    offset_b = 0
    while i < len(tokens_a) and j < len(tokens_b):
        a = tokens_a[i][offset_a:]
        b = tokens_b[j][offset_b:]
        if a == b:
            if offset_a == offset_b == 0:
                a2b[i] = j
                b2a[j] = i
            elif offset_a == 0:
                cost += 2
                a2b_multi[i] = j
            elif offset_b == 0:
                cost += 2
                b2a_multi[j] = i
            offset_a = offset_b = 0
            i += 1
            j += 1
        elif a == "":
            assert offset_a == 0
            cost += 1
            i += 1
        elif b == "":
            assert offset_b == 0
            cost += 1
            j += 1
        elif b.startswith(a):
            cost += 1
            if offset_a == 0:
                a2b_multi[i] = j
            i += 1
            offset_a = 0
            offset_b += len(a)
        elif a.startswith(b):
            cost += 1
            if offset_b == 0:
                b2a_multi[j] = i
            j += 1
            offset_b = 0
            offset_a += len(b)
        else:
            assert "".join(tokens_a) != "".join(tokens_b)
            raise AlignmentError(Errors.E186.format(tok_a=tokens_a, tok_b=tokens_b))
    return cost, a2b, b2a, a2b_multi, b2a_multi


class GoldCorpus(object):
    """An annotated corpus, using the JSON file format. Manages
    annotations for tagging, dependency parsing and NER.

    DOCS: https://spacy.io/api/goldcorpus
    """
    def __init__(self, train, dev, gold_preproc=False, limit=None):
        """Create a GoldCorpus.

        train (unicode or Path): File or directory of training data.
        dev (unicode or Path): File or directory of development data.
        RETURNS (GoldCorpus): The newly created object.
        """
        self.limit = limit
        if isinstance(train, str) or isinstance(train, Path):
            train = self.read_examples(self.walk_corpus(train))
            dev = self.read_examples(self.walk_corpus(dev))
        # Write temp directory with one doc per file, so we can shuffle and stream
        self.tmp_dir = Path(tempfile.mkdtemp())
        self.write_msgpack(self.tmp_dir / "train", train, limit=self.limit)
        self.write_msgpack(self.tmp_dir / "dev", dev, limit=self.limit)

    def __del__(self):
        shutil.rmtree(self.tmp_dir)

    @staticmethod
    def write_msgpack(directory, examples, limit=0):
        if not directory.exists():
            directory.mkdir()
        n = 0
        for i, example in enumerate(examples):
            ex_dict = example.to_dict()
            text = example.text
            srsly.write_msgpack(directory / f"{i}.msg", (text, ex_dict))
            n += 1
            if limit and n >= limit:
                break

    @staticmethod
    def walk_corpus(path):
        path = util.ensure_path(path)
        if not path.is_dir():
            return [path]
        paths = [path]
        locs = []
        seen = set()
        for path in paths:
            if str(path) in seen:
                continue
            seen.add(str(path))
            if path.parts[-1].startswith("."):
                continue
            elif path.is_dir():
                paths.extend(path.iterdir())
            elif path.parts[-1].endswith((".json", ".jsonl")):
                locs.append(path)
        return locs

    @staticmethod
    def read_examples(locs, limit=0):
        """ Yield training examples """
        i = 0
        for loc in locs:
            loc = util.ensure_path(loc)
            file_name = loc.parts[-1]
            if file_name.endswith("json"):
                examples = read_json_file(loc)
            elif file_name.endswith("jsonl"):
                gold_tuples = srsly.read_jsonl(loc)
                first_gold_tuple = next(gold_tuples)
                gold_tuples = itertools.chain([first_gold_tuple], gold_tuples)
                # TODO: proper format checks with schemas
                if isinstance(first_gold_tuple, dict):
                    if first_gold_tuple.get("paragraphs", None):
                        examples = read_json_object(gold_tuples)
                    elif first_gold_tuple.get("doc_annotation", None):
                        examples = []
                        for ex_dict in gold_tuples:
                            doc = ex_dict.get("doc", None)
                            if doc is None:
                                doc = ex_dict.get("text", None)
                            if not (doc is None or isinstance(doc, Doc) or isinstance(doc, str)):
                                raise ValueError(Errors.E987.format(type=type(doc)))
                            examples.append(Example.from_dict(ex_dict, doc=doc))

            elif file_name.endswith("msg"):
                text, ex_dict = srsly.read_msgpack(loc)
                examples = [Example.from_dict(ex_dict, doc=text)]
            else:
                supported = ("json", "jsonl", "msg")
                raise ValueError(Errors.E124.format(path=loc, formats=supported))
            try:
                for example in examples:
                    yield example
                    i += 1
                    if limit and i >= limit:
                        return
            except KeyError as e:
                msg = "Missing key {}".format(e)
                raise KeyError(Errors.E996.format(file=file_name, msg=msg))
            except UnboundLocalError as e:
                msg = "Unexpected document structure"
                raise ValueError(Errors.E996.format(file=file_name, msg=msg))

    @property
    def dev_examples(self):
        locs = (self.tmp_dir / "dev").iterdir()
        yield from self.read_examples(locs, limit=self.limit)

    @property
    def train_examples(self):
        locs = (self.tmp_dir / "train").iterdir()
        yield from self.read_examples(locs, limit=self.limit)

    def count_train(self):
        """Returns count of words in train examples"""
        n = 0
        i = 0
        for example in self.train_examples:
            n += len(example.token_annotation.words)
            if self.limit and i >= self.limit:
                break
            i += 1
        return n

    def train_dataset(self, nlp, gold_preproc=False, max_length=None,
                    noise_level=0.0, orth_variant_level=0.0,
                    ignore_misaligned=False):
        locs = list((self.tmp_dir / 'train').iterdir())
        random.shuffle(locs)
        train_examples = self.read_examples(locs, limit=self.limit)
        gold_examples = self.iter_gold_docs(nlp, train_examples, gold_preproc,
                                        max_length=max_length,
                                        noise_level=noise_level,
                                        orth_variant_level=orth_variant_level,
                                        make_projective=True,
                                        ignore_misaligned=ignore_misaligned)
        yield from gold_examples

    def train_dataset_without_preprocessing(self, nlp, gold_preproc=False,
                                            ignore_misaligned=False):
        examples = self.iter_gold_docs(nlp, self.train_examples,
                                       gold_preproc=gold_preproc,
                                       ignore_misaligned=ignore_misaligned)
        yield from examples

    def dev_dataset(self, nlp, gold_preproc=False, ignore_misaligned=False):
        examples = self.iter_gold_docs(nlp, self.dev_examples,
                                       gold_preproc=gold_preproc,
                                       ignore_misaligned=ignore_misaligned)
        yield from examples

    @classmethod
    def iter_gold_docs(cls, nlp, examples, gold_preproc, max_length=None,
                       noise_level=0.0, orth_variant_level=0.0,
                       make_projective=False, ignore_misaligned=False):
        """ Setting gold_preproc will result in creating a doc per sentence """
        for example in examples:
            if gold_preproc:
                split_examples = example.split_sents()
                example_golds = []
                for split_example in split_examples:
                    split_example_docs = cls._make_docs(nlp, split_example,
                            gold_preproc, noise_level=noise_level,
                            orth_variant_level=orth_variant_level)
                    split_example_golds = cls._make_golds(split_example_docs,
                            vocab=nlp.vocab, make_projective=make_projective,
                            ignore_misaligned=ignore_misaligned)
                    example_golds.extend(split_example_golds)
            else:
                example_docs = cls._make_docs(nlp, example,
                        gold_preproc, noise_level=noise_level,
                        orth_variant_level=orth_variant_level)
                example_golds = cls._make_golds(example_docs, vocab=nlp.vocab,
                        make_projective=make_projective,
                        ignore_misaligned=ignore_misaligned)
            for ex in example_golds:
                if ex.goldparse is not None:
                    if (not max_length) or len(ex.doc) < max_length:
                        yield ex

    @classmethod
    def _make_docs(cls, nlp, example, gold_preproc, noise_level=0.0, orth_variant_level=0.0):
        var_example = make_orth_variants(nlp, example, orth_variant_level=orth_variant_level)
        # gold_preproc is not used ?!
        if example.text is not None:
            var_text = add_noise(var_example.text, noise_level)
            var_doc = nlp.make_doc(var_text)
            var_example.doc = var_doc
        else:
            var_doc = Doc(nlp.vocab, words=add_noise(var_example.token_annotation.words, noise_level))
            var_example.doc = var_doc
        return [var_example]

    @classmethod
    def _make_golds(cls, examples, vocab=None, make_projective=False,
                    ignore_misaligned=False):
        filtered_examples = []
        for example in examples:
            gold_parses = example.get_gold_parses(vocab=vocab,
                    make_projective=make_projective,
                    ignore_misaligned=ignore_misaligned)
            assert len(gold_parses) == 1
            doc, gold = gold_parses[0]
            if doc:
                assert doc == example.doc
                example.goldparse = gold
                filtered_examples.append(example)
        return filtered_examples


def make_orth_variants(nlp, example, orth_variant_level=0.0):
    if random.random() >= orth_variant_level:
<<<<<<< HEAD
        return raw, paragraph_tuples
    raw_orig = str(raw)
    lower = False
=======
        return example
    if not example.token_annotation:
        return example
    raw = example.text
>>>>>>> e6c4c1a5
    if random.random() >= 0.5:
        lower = True
        if raw is not None:
            raw = raw.lower()
    ndsv = nlp.Defaults.single_orth_variants
    ndpv = nlp.Defaults.paired_orth_variants
    # modify words in paragraph_tuples
    variant_example = Example(doc=raw)
    token_annotation = example.token_annotation
    words = token_annotation.words
    tags = token_annotation.tags
    if not words or not tags:
       # add the unmodified annotation
        token_dict = token_annotation.to_dict()
        variant_example.set_token_annotation(**token_dict)
    else:
        if lower:
            words = [w.lower() for w in words]
        # single variants
        punct_choices = [random.choice(x["variants"]) for x in ndsv]
        for word_idx in range(len(words)):
            for punct_idx in range(len(ndsv)):
                if tags[word_idx] in ndsv[punct_idx]["tags"] \
                        and words[word_idx] in ndsv[punct_idx]["variants"]:
                    words[word_idx] = punct_choices[punct_idx]
        # paired variants
        punct_choices = [random.choice(x["variants"]) for x in ndpv]
        for word_idx in range(len(words)):
            for punct_idx in range(len(ndpv)):
                if tags[word_idx] in ndpv[punct_idx]["tags"] \
                        and words[word_idx] in itertools.chain.from_iterable(ndpv[punct_idx]["variants"]):
                    # backup option: random left vs. right from pair
                    pair_idx = random.choice([0, 1])
                    # best option: rely on paired POS tags like `` / ''
                    if len(ndpv[punct_idx]["tags"]) == 2:
                        pair_idx = ndpv[punct_idx]["tags"].index(tags[word_idx])
                    # next best option: rely on position in variants
                    # (may not be unambiguous, so order of variants matters)
                    else:
                        for pair in ndpv[punct_idx]["variants"]:
                            if words[word_idx] in pair:
                                pair_idx = pair.index(words[word_idx])
                    words[word_idx] = punct_choices[punct_idx][pair_idx]

        token_dict = token_annotation.to_dict()
        token_dict["words"] = words
        token_dict["tags"] = tags
        variant_example.set_token_annotation(**token_dict)
    # modify raw to match variant_paragraph_tuples
    if raw is not None:
        variants = []
        for single_variants in ndsv:
            variants.extend(single_variants["variants"])
        for paired_variants in ndpv:
            variants.extend(list(itertools.chain.from_iterable(paired_variants["variants"])))
        # store variants in reverse length order to be able to prioritize
        # longer matches (e.g., "---" before "--")
        variants = sorted(variants, key=lambda x: len(x))
        variants.reverse()
        variant_raw = ""
        raw_idx = 0
        # add initial whitespace
        while raw_idx < len(raw) and re.match("\s", raw[raw_idx]):
            variant_raw += raw[raw_idx]
            raw_idx += 1
<<<<<<< HEAD
        for sent_tuples, brackets in variant_paragraph_tuples:
            ids, words, tags, heads, labels, ner = sent_tuples
            for word in words:
                match_found = False
                # skip whitespace words
                if word.isspace():
                    match_found = True
                # add identical word
                elif word not in variants and raw[raw_idx:].startswith(word):
                    variant_raw += word
                    raw_idx += len(word)
                    match_found = True
                # add variant word
                else:
                    for variant in variants:
                        if not match_found and \
                                raw[raw_idx:].startswith(variant):
                            raw_idx += len(variant)
                            variant_raw += word
                            match_found = True
                # something went wrong, abort
                # (add a warning message?)
                if not match_found:
                    return raw_orig, paragraph_tuples
                # add following whitespace
                while raw_idx < len(raw) and re.match("\s", raw[raw_idx]):
                    variant_raw += raw[raw_idx]
                    raw_idx += 1
        return variant_raw, variant_paragraph_tuples
    return raw, variant_paragraph_tuples
=======
        for word in variant_example.token_annotation.words:
            match_found = False
            # add identical word
            if word not in variants and raw[raw_idx:].startswith(word):
                variant_raw += word
                raw_idx += len(word)
                match_found = True
            # add variant word
            else:
                for variant in variants:
                    if not match_found and \
                            raw[raw_idx:].startswith(variant):
                        raw_idx += len(variant)
                        variant_raw += word
                        match_found = True
            # something went wrong, abort
            # (add a warning message?)
            if not match_found:
                return example
            # add following whitespace
            while raw_idx < len(raw) and re.match("\s", raw[raw_idx]):
                variant_raw += raw[raw_idx]
                raw_idx += 1
        variant_example.doc = variant_raw
        return variant_example
    return variant_example
>>>>>>> e6c4c1a5


def add_noise(orig, noise_level):
    if random.random() >= noise_level:
        return orig
    elif type(orig) == list:
        corrupted = [_corrupt(word, noise_level) for word in orig]
        corrupted = [w for w in corrupted if w]
        return corrupted
    else:
        return "".join(_corrupt(c, noise_level) for c in orig)


def _corrupt(c, noise_level):
    if random.random() >= noise_level:
        return c
    elif c in [".", "'", "!", "?", ","]:
        return "\n"
    else:
        return c.lower()


def read_json_object(json_corpus_section):
    """Take a list of JSON-formatted documents (e.g. from an already loaded
    training data file) and yield annotations in the GoldParse format.

    json_corpus_section (list): The data.
    YIELDS (Example): The reformatted data - one training example per paragraph
    """
    for json_doc in json_corpus_section:
        examples = json_to_examples(json_doc)
        for ex in examples:
            yield ex


def json_to_examples(doc):
    """Convert an item in the JSON-formatted training data to the format
    used by GoldParse.

    doc (dict): One entry in the training data.
    YIELDS (Example): The reformatted data - one training example per paragraph
    """
    paragraphs = []
    for paragraph in doc["paragraphs"]:
        example = Example(doc=paragraph.get("raw", None))
        words = []
        ids = []
        tags = []
        pos = []
        morphs = []
        lemmas = []
        heads = []
        labels = []
        ner = []
        sent_starts = []
        brackets = []
        for sent in paragraph["sentences"]:
            sent_start_i = len(words)
            for i, token in enumerate(sent["tokens"]):
                words.append(token["orth"])
                ids.append(token.get('id', sent_start_i + i))
                tags.append(token.get('tag', "-"))
                pos.append(token.get("pos", ""))
                morphs.append(token.get("morph", ""))
                lemmas.append(token.get("lemma", ""))
                heads.append(token.get("head", 0) + sent_start_i + i)
                labels.append(token.get("dep", ""))
                # Ensure ROOT label is case-insensitive
                if labels[-1].lower() == "root":
                    labels[-1] = "ROOT"
                ner.append(token.get("ner", "-"))
                if i == 0:
                    sent_starts.append(1)
                else:
                    sent_starts.append(0)
            if "brackets" in sent:
                brackets.extend((b["first"] + sent_start_i,
                                 b["last"] + sent_start_i, b["label"])
                                 for b in sent["brackets"])
        cats = {}
        for cat in paragraph.get("cats", {}):
            cats[cat["label"]] = cat["value"]
        example.set_token_annotation(ids=ids, words=words, tags=tags,
                pos=pos, morphs=morphs, lemmas=lemmas, heads=heads,
                deps=labels, entities=ner, sent_starts=sent_starts,
                brackets=brackets)
        example.set_doc_annotation(cats=cats)
        yield example


def read_json_file(loc, docs_filter=None, limit=None):
    loc = util.ensure_path(loc)
    if loc.is_dir():
        for filename in loc.iterdir():
            yield from read_json_file(loc / filename, limit=limit)
    else:
        for doc in _json_iterate(loc):
            if docs_filter is not None and not docs_filter(doc):
                continue
            for json_data in json_to_examples(doc):
                yield json_data


def _json_iterate(loc):
    # We should've made these files jsonl...But since we didn't, parse out
    # the docs one-by-one to reduce memory usage.
    # It's okay to read in the whole file -- just don't parse it into JSON.
    cdef bytes py_raw
    loc = util.ensure_path(loc)
    with loc.open("rb") as file_:
        py_raw = file_.read()
    cdef long file_length = len(py_raw)
    if file_length > 2 ** 30:
        warnings.warn(Warnings.W027.format(size=file_length))

    raw = <char*>py_raw
    cdef int square_depth = 0
    cdef int curly_depth = 0
    cdef int inside_string = 0
    cdef int escape = 0
    cdef long start = -1
    cdef char c
    cdef char quote = ord('"')
    cdef char backslash = ord("\\")
    cdef char open_square = ord("[")
    cdef char close_square = ord("]")
    cdef char open_curly = ord("{")
    cdef char close_curly = ord("}")
    for i in range(file_length):
        c = raw[i]
        if escape:
            escape = False
            continue
        if c == backslash:
            escape = True
            continue
        if c == quote:
            inside_string = not inside_string
            continue
        if inside_string:
            continue
        if c == open_square:
            square_depth += 1
        elif c == close_square:
            square_depth -= 1
        elif c == open_curly:
            if square_depth == 1 and curly_depth == 0:
                start = i
            curly_depth += 1
        elif c == close_curly:
            curly_depth -= 1
            if square_depth == 1 and curly_depth == 0:
                py_str = py_raw[start : i + 1].decode("utf8")
                try:
                    yield srsly.json_loads(py_str)
                except Exception:
                    print(py_str)
                    raise
                start = -1


def iob_to_biluo(tags):
    out = []
    tags = list(tags)
    while tags:
        out.extend(_consume_os(tags))
        out.extend(_consume_ent(tags))
    return out


def biluo_to_iob(tags):
    out = []
    for tag in tags:
        tag = tag.replace("U-", "B-", 1).replace("L-", "I-", 1)
        out.append(tag)
    return out


def _consume_os(tags):
    while tags and tags[0] == "O":
        yield tags.pop(0)


def _consume_ent(tags):
    if not tags:
        return []
    tag = tags.pop(0)
    target_in = "I" + tag[1:]
    target_last = "L" + tag[1:]
    length = 1
    while tags and tags[0] in {target_in, target_last}:
        length += 1
        tags.pop(0)
    label = tag[2:]
    if length == 1:
        if len(label) == 0:
            raise ValueError(Errors.E177.format(tag=tag))
        return ["U-" + label]
    else:
        start = "B-" + label
        end = "L-" + label
        middle = [f"I-{label}" for _ in range(1, length - 1)]
        return [start] + middle + [end]


cdef class TokenAnnotation:
    def __init__(self, ids=None, words=None, tags=None, pos=None, morphs=None,
            lemmas=None, heads=None, deps=None, entities=None, sent_starts=None,
            brackets=None):
        self.ids = ids if ids else []
        self.words = words if words else []
        self.tags = tags if tags else []
        self.pos = pos if pos else []
        self.morphs = morphs if morphs else []
        self.lemmas = lemmas if lemmas else []
        self.heads = heads if heads else []
        self.deps = deps if deps else []
        self.entities = entities if entities else []
        self.sent_starts = sent_starts if sent_starts else []
        self.brackets_by_start = {}
        if brackets:
            for b_start, b_end, b_label in brackets:
                self.brackets_by_start.setdefault(b_start, []).append((b_end, b_label))

    @property
    def brackets(self):
        brackets = []
        for start, ends_labels in self.brackets_by_start.items():
            for end, label in ends_labels:
                brackets.append((start, end, label))
        return brackets

    @classmethod
    def from_dict(cls, token_dict):
        return cls(ids=token_dict.get("ids", None),
                   words=token_dict.get("words", None),
                   tags=token_dict.get("tags", None),
                   pos=token_dict.get("pos", None),
                   morphs=token_dict.get("morphs", None),
                   lemmas=token_dict.get("lemmas", None),
                   heads=token_dict.get("heads", None),
                   deps=token_dict.get("deps", None),
                   entities=token_dict.get("entities", None),
                   sent_starts=token_dict.get("sent_starts", None),
                   brackets=token_dict.get("brackets", None))

    def to_dict(self):
        return {"ids": self.ids,
                "words": self.words,
                "tags": self.tags,
                "pos": self.pos,
                "morphs": self.morphs,
                "lemmas": self.lemmas,
                "heads": self.heads,
                "deps": self.deps,
                "entities": self.entities,
                "sent_starts": self.sent_starts,
                "brackets": self.brackets}

    def get_id(self, i):
        return self.ids[i] if i < len(self.ids) else i

    def get_word(self, i):
        return self.words[i] if i < len(self.words) else ""

    def get_tag(self, i):
        return self.tags[i] if i < len(self.tags) else "-"

    def get_pos(self, i):
        return self.pos[i] if i < len(self.pos) else ""

    def get_morph(self, i):
        return self.morphs[i] if i < len(self.morphs) else ""

    def get_lemma(self, i):
        return self.lemmas[i] if i < len(self.lemmas) else ""

    def get_head(self, i):
        return self.heads[i] if i < len(self.heads) else i

    def get_dep(self, i):
        return self.deps[i] if i < len(self.deps) else ""

    def get_entity(self, i):
        return self.entities[i] if i < len(self.entities) else "-"

    def get_sent_start(self, i):
        return self.sent_starts[i] if i < len(self.sent_starts) else None

    def __str__(self):
        return str(self.to_dict())

    def __repr__(self):
        return self.__str__()


cdef class DocAnnotation:
    def __init__(self, cats=None, links=None):
        self.cats = cats if cats else {}
        self.links = links if links else {}

    @classmethod
    def from_dict(cls, doc_dict):
        return cls(cats=doc_dict.get("cats", None), links=doc_dict.get("links", None))

    def to_dict(self):
        return {"cats": self.cats, "links": self.links}

    def __str__(self):
        return str(self.to_dict())

    def __repr__(self):
        return self.__str__()


cdef class Example:
    def __init__(self, doc_annotation=None, token_annotation=None, doc=None,
                 goldparse=None):
        """ Doc can either be text, or an actual Doc """
        self.doc = doc
        self.doc_annotation = doc_annotation if doc_annotation else DocAnnotation()
        self.token_annotation = token_annotation if token_annotation else TokenAnnotation()
        self.goldparse = goldparse

    @classmethod
    def from_gold(cls, goldparse, doc=None):
        doc_annotation = DocAnnotation(cats=goldparse.cats, links=goldparse.links)
        token_annotation = goldparse.get_token_annotation()
        return cls(doc_annotation, token_annotation, doc)

    @classmethod
    def from_dict(cls, example_dict, doc=None):
        token_dict = example_dict.get("token_annotation", {})
        token_annotation = TokenAnnotation.from_dict(token_dict)
        doc_dict = example_dict.get("doc_annotation", {})
        doc_annotation = DocAnnotation.from_dict(doc_dict)
        return cls(doc_annotation, token_annotation, doc)

    def to_dict(self):
        """ Note that this method does NOT export the doc, only the annotations ! """
        token_dict = self.token_annotation.to_dict()
        doc_dict = self.doc_annotation.to_dict()
        return {"token_annotation": token_dict, "doc_annotation": doc_dict}

    @property
    def text(self):
        if self.doc is None:
            return None
        if isinstance(self.doc, Doc):
            return self.doc.text
        return self.doc

    @property
    def gold(self):
        if self.goldparse is None:
            doc, gold = self.get_gold_parses()[0]
            self.goldparse = gold
        return self.goldparse

    def set_token_annotation(self, ids=None, words=None, tags=None, pos=None,
                             morphs=None, lemmas=None, heads=None, deps=None,
                             entities=None, sent_starts=None, brackets=None):
        self.token_annotation = TokenAnnotation(ids=ids, words=words, tags=tags,
                            pos=pos, morphs=morphs, lemmas=lemmas, heads=heads,
                            deps=deps, entities=entities,
                            sent_starts=sent_starts, brackets=brackets)

    def set_doc_annotation(self, cats=None, links=None):
        if cats:
            self.doc_annotation.cats = cats
        if links:
            self.doc_annotation.links = links

    def split_sents(self):
        """ Split the token annotations into multiple Examples based on
        sent_starts and return a list of the new Examples"""
        if not self.token_annotation.words:
            return [self]
        s_example = Example(doc=None, doc_annotation=self.doc_annotation)
        s_ids, s_words, s_tags, s_pos, s_morphs = [], [], [], [], []
        s_lemmas, s_heads, s_deps, s_ents, s_sent_starts = [], [], [], [], []
        s_brackets = []
        sent_start_i = 0
        cdef TokenAnnotation t = self.token_annotation
        split_examples = []
        cdef int b_start, b_end
        cdef unicode b_label
        for i in range(len(t.words)):
            if i > 0 and t.sent_starts[i] == 1:
                s_example.set_token_annotation(ids=s_ids,
                        words=s_words, tags=s_tags, pos=s_pos, morphs=s_morphs,
                        lemmas=s_lemmas, heads=s_heads, deps=s_deps,
                        entities=s_ents, sent_starts=s_sent_starts,
                        brackets=s_brackets)
                split_examples.append(s_example)
                s_example = Example(doc=None, doc_annotation=self.doc_annotation)
                s_ids, s_words, s_tags, s_pos, s_heads = [], [], [], [], []
                s_deps, s_ents, s_morphs, s_lemmas = [], [], [], []
                s_sent_starts, s_brackets = [], []
                sent_start_i = i
            s_ids.append(t.get_id(i))
            s_words.append(t.get_word(i))
            s_tags.append(t.get_tag(i))
            s_pos.append(t.get_pos(i))
            s_morphs.append(t.get_morph(i))
            s_lemmas.append(t.get_lemma(i))
            s_heads.append(t.get_head(i) - sent_start_i)
            s_deps.append(t.get_dep(i))
            s_ents.append(t.get_entity(i))
            s_sent_starts.append(t.get_sent_start(i))
            for b_end, b_label in t.brackets_by_start.get(i, []):
                s_brackets.append(
                    (i - sent_start_i, b_end - sent_start_i, b_label)
                )
            i += 1
        s_example.set_token_annotation(ids=s_ids, words=s_words, tags=s_tags,
                pos=s_pos, morphs=s_morphs, lemmas=s_lemmas, heads=s_heads,
                deps=s_deps, entities=s_ents, sent_starts=s_sent_starts,
                brackets=s_brackets)
        split_examples.append(s_example)
        return split_examples


    def get_gold_parses(self, merge=True, vocab=None, make_projective=False,
                        ignore_misaligned=False):
        """Return a list of (doc, GoldParse) objects.
        If merge is set to True, keep all Token annotations as one big list."""
        d = self.doc_annotation
        # merge == do not modify Example
        if merge:
            t = self.token_annotation
            doc = self.doc
            if doc is None or not isinstance(doc, Doc):
                if not vocab:
                    raise ValueError(Errors.E998)
                doc = Doc(vocab, words=t.words)
            try:
                gp = GoldParse.from_annotation(doc, d, t,
                                               make_projective=make_projective)
            except AlignmentError:
                if ignore_misaligned:
                    gp = None
                else:
                    raise
            return [(doc, gp)]
        # not merging: one GoldParse per sentence, defining docs with the words
        # from each sentence
        else:
            parses = []
            split_examples = self.split_sents()
            for split_example in split_examples:
                if not vocab:
                    raise ValueError(Errors.E998)
                split_doc = Doc(vocab, words=split_example.token_annotation.words)
                try:
                    gp = GoldParse.from_annotation(split_doc, d,
                            split_example.token_annotation,
                            make_projective=make_projective)
                except AlignmentError:
                    if ignore_misaligned:
                        gp = None
                    else:
                        raise
                if gp is not None:
                    parses.append((split_doc, gp))
            return parses

    @classmethod
    def to_example_objects(cls, examples, make_doc=None, keep_raw_text=False):
        """
        Return a list of Example objects, from a variety of input formats.
        make_doc needs to be provided when the examples contain text strings and keep_raw_text=False
        """
        if isinstance(examples, Example):
            return [examples]
        if isinstance(examples, tuple):
            examples = [examples]
        converted_examples = []
        for ex in examples:
            if isinstance(ex, Example):
                converted_examples.append(ex)
            # convert string to Doc to Example
            elif isinstance(ex, str):
                if keep_raw_text:
                    converted_examples.append(Example(doc=ex))
                else:
                    doc = make_doc(ex)
                    converted_examples.append(Example(doc=doc))
            # convert Doc to Example
            elif isinstance(ex, Doc):
                converted_examples.append(Example(doc=ex))
            # convert tuples to Example
            elif isinstance(ex, tuple) and len(ex) == 2:
                doc, gold = ex
                gold_dict = {}
                # convert string to Doc
                if isinstance(doc, str) and not keep_raw_text:
                    doc = make_doc(doc)
                # convert dict to GoldParse
                if isinstance(gold, dict):
                    gold_dict = gold
                    if doc is not None or gold.get("words", None) is not None:
                        gold = GoldParse(doc, **gold)
                    else:
                        gold = None
                if gold is not None:
                    converted_examples.append(Example.from_gold(goldparse=gold, doc=doc))
                else:
                    raise ValueError(Errors.E999.format(gold_dict=gold_dict))
            else:
                converted_examples.append(ex)
        return converted_examples


cdef class GoldParse:
    """Collection for training annotations.

    DOCS: https://spacy.io/api/goldparse
    """
    @classmethod
    def from_annotation(cls, doc, doc_annotation, token_annotation, make_projective=False):
        return cls(doc, words=token_annotation.words,
                   tags=token_annotation.tags,
                   pos=token_annotation.pos,
                   morphs=token_annotation.morphs,
                   lemmas=token_annotation.lemmas,
                   heads=token_annotation.heads,
                   deps=token_annotation.deps,
                   entities=token_annotation.entities,
                   sent_starts=token_annotation.sent_starts,
                   cats=doc_annotation.cats,
                   links=doc_annotation.links,
                   make_projective=make_projective)

    def get_token_annotation(self):
        ids = None
        if self.words:
            ids = list(range(len(self.words)))

        return TokenAnnotation(ids=ids, words=self.words, tags=self.tags,
                               pos=self.pos, morphs=self.morphs,
                               lemmas=self.lemmas, heads=self.heads,
                               deps=self.labels, entities=self.ner,
                               sent_starts=self.sent_starts)

    def __init__(self, doc, words=None, tags=None, pos=None, morphs=None,
                 lemmas=None, heads=None, deps=None, entities=None,
                 sent_starts=None, make_projective=False, cats=None,
                 links=None):
        """Create a GoldParse. The fields will not be initialized if len(doc) is zero.

        doc (Doc): The document the annotations refer to.
        words (iterable): A sequence of unicode word strings.
        tags (iterable): A sequence of strings, representing tag annotations.
        pos (iterable): A sequence of strings, representing UPOS annotations.
        morphs (iterable): A sequence of strings, representing morph
            annotations.
        lemmas (iterable): A sequence of strings, representing lemma
            annotations.
        heads (iterable): A sequence of integers, representing syntactic
            head offsets.
        deps (iterable): A sequence of strings, representing the syntactic
            relation types.
        entities (iterable): A sequence of named entity annotations, either as
            BILUO tag strings, or as `(start_char, end_char, label)` tuples,
            representing the entity positions.
        sent_starts (iterable): A sequence of sentence position tags, 1 for
            the first word in a sentence, 0 for all others.
        cats (dict): Labels for text classification. Each key in the dictionary
            may be a string or an int, or a `(start_char, end_char, label)`
            tuple, indicating that the label is applied to only part of the
            document (usually a sentence). Unlike entity annotations, label
            annotations can overlap, i.e. a single word can be covered by
            multiple labelled spans. The TextCategorizer component expects
            true examples of a label to have the value 1.0, and negative
            examples of a label to have the value 0.0. Labels not in the
            dictionary are treated as missing - the gradient for those labels
            will be zero.
        links (dict): A dict with `(start_char, end_char)` keys,
            and the values being dicts with kb_id:value entries,
            representing the external IDs in a knowledge base (KB)
            mapped to either 1.0 or 0.0, indicating positive and
            negative examples respectively.
        RETURNS (GoldParse): The newly constructed object.
        """
        self.mem = Pool()
        self.loss = 0
        self.length = len(doc)

        self.cats = {} if cats is None else dict(cats)
        self.links = {} if links is None else dict(links)

        # temporary doc for aligning entity annotation
        entdoc = None

        # avoid allocating memory if the doc does not contain any tokens
        if self.length == 0:
<<<<<<< HEAD
            self.words = []
            self.tags = []
            self.heads = []
            self.labels = []
            self.ner = []
            self.morphology = []

        else:
            if words is None:
=======
            # set a minimal orig so that the scorer can score an empty doc
            self.orig = TokenAnnotation(ids=[])
        else:
            if not words:
>>>>>>> e6c4c1a5
                words = [token.text for token in doc]
            if not tags:
                tags = [None for _ in words]
            if not pos:
                pos = [None for _ in words]
            if not morphs:
                morphs = [None for _ in words]
            if not lemmas:
                lemmas = [None for _ in words]
            if not heads:
                heads = [None for _ in words]
            if not deps:
                deps = [None for _ in words]
            if not sent_starts:
                sent_starts = [None for _ in words]
            if entities is None:
                entities = ["-" for _ in words]
            elif len(entities) == 0:
                entities = ["O" for _ in words]
            else:
                # Translate the None values to '-', to make processing easier.
                # See Issue #2603
                entities = [(ent if ent is not None else "-") for ent in entities]
                if not isinstance(entities[0], str):
                    # Assume we have entities specified by character offset.
                    # Create a temporary Doc corresponding to provided words
                    # (to preserve gold tokenization) and text (to preserve
                    # character offsets).
                    entdoc_words, entdoc_spaces = util.get_words_and_spaces(words, doc.text)
                    entdoc = Doc(doc.vocab, words=entdoc_words, spaces=entdoc_spaces)
                    entdoc_entities = biluo_tags_from_offsets(entdoc, entities)
                    # There may be some additional whitespace tokens in the
                    # temporary doc, so check that the annotations align with
                    # the provided words while building a list of BILUO labels.
                    entities = []
                    words_offset = 0
                    for i in range(len(entdoc_words)):
                        if words[i + words_offset] == entdoc_words[i]:
                            entities.append(entdoc_entities[i])
                        else:
                            words_offset -= 1
                    if len(entities) != len(words):
                        warnings.warn(Warnings.W029.format(text=doc.text))
                        entities = ["-" for _ in words]

            # These are filled by the tagger/parser/entity recogniser
            self.c.tags = <int*>self.mem.alloc(len(doc), sizeof(int))
            self.c.heads = <int*>self.mem.alloc(len(doc), sizeof(int))
            self.c.labels = <attr_t*>self.mem.alloc(len(doc), sizeof(attr_t))
            self.c.has_dep = <int*>self.mem.alloc(len(doc), sizeof(int))
            self.c.sent_start = <int*>self.mem.alloc(len(doc), sizeof(int))
            self.c.ner = <Transition*>self.mem.alloc(len(doc), sizeof(Transition))

            self.words = [None] * len(doc)
            self.tags = [None] * len(doc)
            self.pos = [None] * len(doc)
            self.morphs = [None] * len(doc)
            self.lemmas = [None] * len(doc)
            self.heads = [None] * len(doc)
            self.labels = [None] * len(doc)
            self.ner = [None] * len(doc)
            self.sent_starts = [None] * len(doc)

            # This needs to be done before we align the words
            if make_projective and any(heads) and any(deps) :
                heads, deps = nonproj.projectivize(heads, deps)

            # Do many-to-one alignment for misaligned tokens.
            # If we over-segment, we'll have one gold word that covers a sequence
            # of predicted words
            # If we under-segment, we'll have one predicted word that covers a
            # sequence of gold words.
            # If we "mis-segment", we'll have a sequence of predicted words covering
            # a sequence of gold words. That's many-to-many -- we don't do that
            # except for NER spans where the start and end can be aligned.
            cost, i2j, j2i, i2j_multi, j2i_multi = align([t.orth_ for t in doc], words)

            self.cand_to_gold = [(j if j >= 0 else None) for j in i2j]
            self.gold_to_cand = [(i if i >= 0 else None) for i in j2i]

            self.orig = TokenAnnotation(ids=list(range(len(words))),
                    words=words, tags=tags, pos=pos, morphs=morphs,
                    lemmas=lemmas, heads=heads, deps=deps, entities=entities,
                    sent_starts=sent_starts, brackets=[])

            for i, gold_i in enumerate(self.cand_to_gold):
                if doc[i].text.isspace():
                    self.words[i] = doc[i].text
                    self.tags[i] = "_SP"
                    self.pos[i] = "SPACE"
                    self.morphs[i] = None
                    self.lemmas[i] = None
                    self.heads[i] = None
                    self.labels[i] = None
                    self.ner[i] = None
                    self.sent_starts[i] = 0
                if gold_i is None:
                    if i in i2j_multi:
                        self.words[i] = words[i2j_multi[i]]
                        self.tags[i] = tags[i2j_multi[i]]
                        self.pos[i] = pos[i2j_multi[i]]
                        self.morphs[i] = morphs[i2j_multi[i]]
                        self.lemmas[i] = lemmas[i2j_multi[i]]
                        self.sent_starts[i] = sent_starts[i2j_multi[i]]
                        is_last = i2j_multi[i] != i2j_multi.get(i+1)
                        # Set next word in multi-token span as head, until last
                        if not is_last:
                            self.heads[i] = i+1
                            self.labels[i] = "subtok"
                        else:
                            head_i = heads[i2j_multi[i]]
                            if head_i:
                                self.heads[i] = self.gold_to_cand[head_i]
                            self.labels[i] = deps[i2j_multi[i]]
                        ner_tag = entities[i2j_multi[i]]
                        # Assign O/- for many-to-one O/- NER tags
                        if ner_tag in ("O", "-"):
                             self.ner[i] = ner_tag
                else:
                    self.words[i] = words[gold_i]
                    self.tags[i] = tags[gold_i]
                    self.pos[i] = pos[gold_i]
                    self.morphs[i] = morphs[gold_i]
                    self.lemmas[i] = lemmas[gold_i]
                    self.sent_starts[i] = sent_starts[gold_i]
                    if heads[gold_i] is None:
                        self.heads[i] = None
                    else:
                        self.heads[i] = self.gold_to_cand[heads[gold_i]]
                    self.labels[i] = deps[gold_i]
                    self.ner[i] = entities[gold_i]
            # Assign O/- for one-to-many O/- NER tags
            for j, cand_j in enumerate(self.gold_to_cand):
                if cand_j is None:
                    if j in j2i_multi:
                        i = j2i_multi[j]
                        ner_tag = entities[j]
                        if ner_tag in ("O", "-"):
                            self.ner[i] = ner_tag

            # If there is entity annotation and some tokens remain unaligned,
            # align all entities at the character level to account for all
            # possible token misalignments within the entity spans
            if any([e not in ("O", "-") for e in entities]) and None in self.ner:
                # If the temporary entdoc wasn't created above, initialize it
                if not entdoc:
                    entdoc_words, entdoc_spaces = util.get_words_and_spaces(words, doc.text)
                    entdoc = Doc(doc.vocab, words=entdoc_words, spaces=entdoc_spaces)
                # Get offsets based on gold words and BILUO entities
                entdoc_offsets = offsets_from_biluo_tags(entdoc, entities)
                aligned_offsets = []
                aligned_spans = []
                # Filter offsets to identify those that align with doc tokens
                for offset in entdoc_offsets:
                    span = doc.char_span(offset[0], offset[1])
                    if span and not span.text.isspace():
                        aligned_offsets.append(offset)
                        aligned_spans.append(span)
                # Convert back to BILUO for doc tokens and assign NER for all
                # aligned spans
                biluo_tags = biluo_tags_from_offsets(doc, aligned_offsets, missing=None)
                for span in aligned_spans:
                    for i in range(span.start, span.end):
                        self.ner[i] = biluo_tags[i]

            # Prevent whitespace that isn't within entities from being tagged as
            # an entity.
            for i in range(len(self.ner)):
                if self.tags[i] == "_SP":
                    prev_ner = self.ner[i-1] if i >= 1 else None
                    next_ner = self.ner[i+1] if (i+1) < len(self.ner) else None
                    if prev_ner == "O" or next_ner == "O":
                        self.ner[i] = "O"

            cycle = nonproj.contains_cycle(self.heads)
            if cycle is not None:
                raise ValueError(Errors.E069.format(cycle=cycle,
                    cycle_tokens=" ".join([f"'{self.words[tok_id]}'" for tok_id in cycle]),
                    doc_tokens=" ".join(words[:50])))

    def __len__(self):
        """Get the number of gold-standard tokens.

        RETURNS (int): The number of gold-standard tokens.
        """
        return self.length

    @property
    def is_projective(self):
        """Whether the provided syntactic annotations form a projective
        dependency tree.
        """
        return not nonproj.is_nonproj_tree(self.heads)


def docs_to_json(docs, id=0, ner_missing_tag="O"):
    """Convert a list of Doc objects into the JSON-serializable format used by
    the spacy train command.

    docs (iterable / Doc): The Doc object(s) to convert.
    id (int): Id for the JSON.
    RETURNS (dict): The data in spaCy's JSON format
        - each input doc will be treated as a paragraph in the output doc
    """
    if isinstance(docs, Doc):
        docs = [docs]
    json_doc = {"id": id, "paragraphs": []}
    for i, doc in enumerate(docs):
        json_para = {'raw': doc.text, "sentences": [], "cats": []}
        for cat, val in doc.cats.items():
            json_cat = {"label": cat, "value": val}
            json_para["cats"].append(json_cat)
        ent_offsets = [(e.start_char, e.end_char, e.label_) for e in doc.ents]
        biluo_tags = biluo_tags_from_offsets(doc, ent_offsets, missing=ner_missing_tag)
        for j, sent in enumerate(doc.sents):
            json_sent = {"tokens": [], "brackets": []}
            for token in sent:
                json_token = {"id": token.i, "orth": token.text}
                if doc.is_tagged:
                    json_token["tag"] = token.tag_
                    json_token["pos"] = token.pos_
                    json_token["morph"] = token.morph_
                    json_token["lemma"] = token.lemma_
                if doc.is_parsed:
                    json_token["head"] = token.head.i-token.i
                    json_token["dep"] = token.dep_
                json_token["ner"] = biluo_tags[token.i]
                json_sent["tokens"].append(json_token)
            json_para["sentences"].append(json_sent)
        json_doc["paragraphs"].append(json_para)
    return json_doc


def biluo_tags_from_offsets(doc, entities, missing="O"):
    """Encode labelled spans into per-token tags, using the
    Begin/In/Last/Unit/Out scheme (BILUO).

    doc (Doc): The document that the entity offsets refer to. The output tags
        will refer to the token boundaries within the document.
    entities (iterable): A sequence of `(start, end, label)` triples. `start`
        and `end` should be character-offset integers denoting the slice into
        the original string.
    RETURNS (list): A list of unicode strings, describing the tags. Each tag
        string will be of the form either "", "O" or "{action}-{label}", where
        action is one of "B", "I", "L", "U". The string "-" is used where the
        entity offsets don't align with the tokenization in the `Doc` object.
        The training algorithm will view these as missing values. "O" denotes a
        non-entity token. "B" denotes the beginning of a multi-token entity,
        "I" the inside of an entity of three or more tokens, and "L" the end
        of an entity of two or more tokens. "U" denotes a single-token entity.

    EXAMPLE:
        >>> text = 'I like London.'
        >>> entities = [(len('I like '), len('I like London'), 'LOC')]
        >>> doc = nlp.tokenizer(text)
        >>> tags = biluo_tags_from_offsets(doc, entities)
        >>> assert tags == ["O", "O", 'U-LOC', "O"]
    """
    # Ensure no overlapping entity labels exist
    tokens_in_ents = {}

    starts = {token.idx: token.i for token in doc}
    ends = {token.idx + len(token): token.i for token in doc}
    biluo = ["-" for _ in doc]
    # Handle entity cases
    for start_char, end_char, label in entities:
        for token_index in range(start_char, end_char):
            if token_index in tokens_in_ents.keys():
                raise ValueError(Errors.E103.format(
                    span1=(tokens_in_ents[token_index][0],
                            tokens_in_ents[token_index][1],
                            tokens_in_ents[token_index][2]),
                    span2=(start_char, end_char, label)))
            tokens_in_ents[token_index] = (start_char, end_char, label)

        start_token = starts.get(start_char)
        end_token = ends.get(end_char)
        # Only interested if the tokenization is correct
        if start_token is not None and end_token is not None:
            if start_token == end_token:
                biluo[start_token] = f"U-{label}"
            else:
                biluo[start_token] = f"B-{label}"
                for i in range(start_token+1, end_token):
                    biluo[i] = f"I-{label}"
                biluo[end_token] = f"L-{label}"
    # Now distinguish the O cases from ones where we miss the tokenization
    entity_chars = set()
    for start_char, end_char, label in entities:
        for i in range(start_char, end_char):
            entity_chars.add(i)
    for token in doc:
        for i in range(token.idx, token.idx + len(token)):
            if i in entity_chars:
                break
        else:
            biluo[token.i] = missing
    if "-" in biluo:
        ent_str = str(entities)
        warnings.warn(Warnings.W030.format(
            text=doc.text[:50] + "..." if len(doc.text) > 50 else doc.text,
            entities=ent_str[:50] + "..." if len(ent_str) > 50 else ent_str
        ))
    return biluo


def spans_from_biluo_tags(doc, tags):
    """Encode per-token tags following the BILUO scheme into Span object, e.g.
    to overwrite the doc.ents.

    doc (Doc): The document that the BILUO tags refer to.
    entities (iterable): A sequence of BILUO tags with each tag describing one
        token. Each tags string will be of the form of either "", "O" or
        "{action}-{label}", where action is one of "B", "I", "L", "U".
    RETURNS (list): A sequence of Span objects.
    """
    token_offsets = tags_to_entities(tags)
    spans = []
    for label, start_idx, end_idx in token_offsets:
        span = Span(doc, start_idx, end_idx + 1, label=label)
        spans.append(span)
    return spans


def offsets_from_biluo_tags(doc, tags):
    """Encode per-token tags following the BILUO scheme into entity offsets.

    doc (Doc): The document that the BILUO tags refer to.
    entities (iterable): A sequence of BILUO tags with each tag describing one
        token. Each tags string will be of the form of either "", "O" or
        "{action}-{label}", where action is one of "B", "I", "L", "U".
    RETURNS (list): A sequence of `(start, end, label)` triples. `start` and
        `end` will be character-offset integers denoting the slice into the
        original string.
    """
    spans = spans_from_biluo_tags(doc, tags)
    return [(span.start_char, span.end_char, span.label_) for span in spans]


def is_punct_label(label):
    return label == "P" or label.lower() == "punct"<|MERGE_RESOLUTION|>--- conflicted
+++ resolved
@@ -12,10 +12,6 @@
 from .syntax import nonproj
 from .tokens import Doc, Span
 from .errors import Errors, AlignmentError, Warnings
-<<<<<<< HEAD
-from .compat import path2str
-=======
->>>>>>> e6c4c1a5
 from . import util
 
 
@@ -51,7 +47,6 @@
     return entities
 
 
-<<<<<<< HEAD
 def merge_sents(sents):
     m_deps = [[], [], [], [], [], []]
     m_cats = {}
@@ -73,15 +68,6 @@
 
 def _normalize_for_alignment(tokens):
     return [w.replace(" ", "").lower() for w in tokens]
-=======
-def _normalize_for_alignment(tokens):
-    tokens = [w.replace(" ", "").lower() for w in tokens]
-    output = []
-    for token in tokens:
-        token = token.replace(" ", "").lower()
-        output.append(token)
-    return output
->>>>>>> e6c4c1a5
 
 
 def align(tokens_a, tokens_b):
@@ -372,16 +358,10 @@
 
 def make_orth_variants(nlp, example, orth_variant_level=0.0):
     if random.random() >= orth_variant_level:
-<<<<<<< HEAD
-        return raw, paragraph_tuples
-    raw_orig = str(raw)
-    lower = False
-=======
         return example
     if not example.token_annotation:
         return example
     raw = example.text
->>>>>>> e6c4c1a5
     if random.random() >= 0.5:
         lower = True
         if raw is not None:
@@ -447,38 +427,6 @@
         while raw_idx < len(raw) and re.match("\s", raw[raw_idx]):
             variant_raw += raw[raw_idx]
             raw_idx += 1
-<<<<<<< HEAD
-        for sent_tuples, brackets in variant_paragraph_tuples:
-            ids, words, tags, heads, labels, ner = sent_tuples
-            for word in words:
-                match_found = False
-                # skip whitespace words
-                if word.isspace():
-                    match_found = True
-                # add identical word
-                elif word not in variants and raw[raw_idx:].startswith(word):
-                    variant_raw += word
-                    raw_idx += len(word)
-                    match_found = True
-                # add variant word
-                else:
-                    for variant in variants:
-                        if not match_found and \
-                                raw[raw_idx:].startswith(variant):
-                            raw_idx += len(variant)
-                            variant_raw += word
-                            match_found = True
-                # something went wrong, abort
-                # (add a warning message?)
-                if not match_found:
-                    return raw_orig, paragraph_tuples
-                # add following whitespace
-                while raw_idx < len(raw) and re.match("\s", raw[raw_idx]):
-                    variant_raw += raw[raw_idx]
-                    raw_idx += 1
-        return variant_raw, variant_paragraph_tuples
-    return raw, variant_paragraph_tuples
-=======
         for word in variant_example.token_annotation.words:
             match_found = False
             # add identical word
@@ -505,7 +453,6 @@
         variant_example.doc = variant_raw
         return variant_example
     return variant_example
->>>>>>> e6c4c1a5
 
 
 def add_noise(orig, noise_level):
@@ -1103,22 +1050,10 @@
 
         # avoid allocating memory if the doc does not contain any tokens
         if self.length == 0:
-<<<<<<< HEAD
-            self.words = []
-            self.tags = []
-            self.heads = []
-            self.labels = []
-            self.ner = []
-            self.morphology = []
-
-        else:
-            if words is None:
-=======
             # set a minimal orig so that the scorer can score an empty doc
             self.orig = TokenAnnotation(ids=[])
         else:
             if not words:
->>>>>>> e6c4c1a5
                 words = [token.text for token in doc]
             if not tags:
                 tags = [None for _ in words]
