--- conflicted
+++ resolved
@@ -1,11 +1,5 @@
-<<<<<<< HEAD
-# encoding: utf8
-from __future__ import unicode_literals
+import pytest
 from spacy.lang.he.lex_attrs import like_num
-
-=======
->>>>>>> 0426ba17
-import pytest
 
 
 @pytest.mark.parametrize(
@@ -48,7 +42,6 @@
     assert expected_tokens == [token.text for token in tokens]
 
 
-
 @pytest.mark.parametrize(
     "text,match",
     [
@@ -71,16 +64,6 @@
     assert tokens[0].like_num == match
 
 
-@pytest.mark.parametrize(
-    "word",
-    [
-        "שלישי",
-        "מליון",
-        "עשירי",
-        "מאה",
-        "עשר",
-        "אחד עשר",
-    ]
-)
+@pytest.mark.parametrize("word", ["שלישי", "מליון", "עשירי", "מאה", "עשר", "אחד עשר"])
 def test_he_lex_attrs_like_number_for_ordinal(word):
     assert like_num(word)