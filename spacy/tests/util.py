import numpy
import tempfile
import shutil
import contextlib
import srsly
from pathlib import Path

from spacy import Errors
from spacy.tokens import Doc, Span
<<<<<<< HEAD
from spacy.attrs import POS, HEAD, DEP
=======
from spacy.attrs import POS, TAG, HEAD, DEP, LEMMA
from spacy.compat import path2str
>>>>>>> e5323253


@contextlib.contextmanager
def make_tempfile(mode="r"):
    f = tempfile.TemporaryFile(mode=mode)
    yield f
    f.close()


@contextlib.contextmanager
def make_tempdir():
    d = Path(tempfile.mkdtemp())
    yield d
    shutil.rmtree(str(d))


def get_doc(
    vocab, words=[], pos=None, heads=None, deps=None, tags=None, ents=None, lemmas=None
):
    """Create Doc object from given vocab, words and annotations."""
    if deps and not heads:
        heads = [0] * len(deps)
    headings = []
    values = []
    annotations = [pos, heads, deps, lemmas, tags]
    possible_headings = [POS, HEAD, DEP, LEMMA, TAG]
    for a, annot in enumerate(annotations):
        if annot is not None:
            if len(annot) != len(words):
                raise ValueError(Errors.E189)
            headings.append(possible_headings[a])
            if annot is not heads:
                values.extend(annot)
    for value in values:
        vocab.strings.add(value)

    doc = Doc(vocab, words=words)

    # if there are any other annotations, set them
    if headings:
        attrs = doc.to_array(headings)

        j = 0
        for annot in annotations:
            if annot:
                if annot is heads:
                    for i in range(len(words)):
                        if attrs.ndim == 1:
                            attrs[i] = heads[i]
                        else:
                            attrs[i, j] = heads[i]
                else:
                    for i in range(len(words)):
                        if attrs.ndim == 1:
                            attrs[i] = doc.vocab.strings[annot[i]]
                        else:
                            attrs[i, j] = doc.vocab.strings[annot[i]]
                j += 1
        doc.from_array(headings, attrs)

    # finally, set the entities
    if ents:
        doc.ents = [
            Span(doc, start, end, label=doc.vocab.strings[label])
            for start, end, label in ents
        ]
    return doc


def apply_transition_sequence(parser, doc, sequence):
    """Perform a series of pre-specified transitions, to put the parser in a
    desired state."""
    for action_name in sequence:
        if "-" in action_name:
            move, label = action_name.split("-")
            parser.add_label(label)
    with parser.step_through(doc) as stepwise:
        for transition in sequence:
            stepwise.transition(transition)


def add_vecs_to_vocab(vocab, vectors):
    """Add list of vector tuples to given vocab. All vectors need to have the
    same length. Format: [("text", [1, 2, 3])]"""
    length = len(vectors[0][1])
    vocab.reset_vectors(width=length)
    for word, vec in vectors:
        vocab.set_vector(word, vector=vec)
    return vocab


def get_cosine(vec1, vec2):
    """Get cosine for two given vectors"""
    return numpy.dot(vec1, vec2) / (numpy.linalg.norm(vec1) * numpy.linalg.norm(vec2))


def assert_docs_equal(doc1, doc2):
    """Compare two Doc objects and assert that they're equal. Tests for tokens,
    tags, dependencies and entities."""
    assert [t.orth for t in doc1] == [t.orth for t in doc2]

    assert [t.pos for t in doc1] == [t.pos for t in doc2]
    assert [t.tag for t in doc1] == [t.tag for t in doc2]

    assert [t.head.i for t in doc1] == [t.head.i for t in doc2]
    assert [t.dep for t in doc1] == [t.dep for t in doc2]
    assert [t.is_sent_start for t in doc1] == [t.is_sent_start for t in doc2]

    assert [t.ent_type for t in doc1] == [t.ent_type for t in doc2]
    assert [t.ent_iob for t in doc1] == [t.ent_iob for t in doc2]
    for ent1, ent2 in zip(doc1.ents, doc2.ents):
        assert ent1.start == ent2.start
        assert ent1.end == ent2.end
        assert ent1.label == ent2.label
        assert ent1.kb_id == ent2.kb_id


def assert_packed_msg_equal(b1, b2):
    """Assert that two packed msgpack messages are equal."""
    msg1 = srsly.msgpack_loads(b1)
    msg2 = srsly.msgpack_loads(b2)
    assert sorted(msg1.keys()) == sorted(msg2.keys())
    for (k1, v1), (k2, v2) in zip(sorted(msg1.items()), sorted(msg2.items())):
        assert k1 == k2
        assert v1 == v2<|MERGE_RESOLUTION|>--- conflicted
+++ resolved
@@ -7,12 +7,7 @@
 
 from spacy import Errors
 from spacy.tokens import Doc, Span
-<<<<<<< HEAD
-from spacy.attrs import POS, HEAD, DEP
-=======
 from spacy.attrs import POS, TAG, HEAD, DEP, LEMMA
-from spacy.compat import path2str
->>>>>>> e5323253
 
 
 @contextlib.contextmanager
