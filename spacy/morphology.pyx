--- conflicted
+++ resolved
@@ -9,15 +9,11 @@
 from .attrs cimport POS, IS_SPACE
 from .parts_of_speech cimport SPACE
 from .lexeme cimport Lexeme
-<<<<<<< HEAD
-from .errors import Errors, Warnings
-=======
 
 from .strings import get_string_id
 from .attrs import LEMMA, intify_attrs
 from .parts_of_speech import IDS as POS_IDS
-from .errors import Errors, Warnings, user_warning
->>>>>>> 648f61d0
+from .errors import Errors, Warnings
 from .util import ensure_path
 from . import symbols
 
