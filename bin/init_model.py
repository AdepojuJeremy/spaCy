--- conflicted
+++ resolved
@@ -95,11 +95,7 @@
         return None
     counts = PreshCounter()
     total = 0
-<<<<<<< HEAD
     for i, line in enumerate(loc.open()):
-=======
-    for line in loc.open():
->>>>>>> 3fe14b8e
         freq, doc_freq, key = line.split('\t', 2)
         freq = int(freq)
         counts.inc(i+1, freq)
