--- conflicted
+++ resolved
@@ -60,20 +60,12 @@
 much more valuable if it's shared publicly, so that more people can benefit from
 it.
 
-<<<<<<< HEAD
-| Type                    | Platforms              |
-| ----------------------- | ---------------------- |
-| 🚨 **Bug Reports**      | [GitHub Issue Tracker] |
-| 🎁 **Feature Requests** | [GitHub Issue Tracker] |
-| 👩‍💻 **Usage Questions**  | [Stack Overflow]       |
-=======
 | Type                            | Platforms                               |
 | ------------------------------- | --------------------------------------- |
 | 🚨 **Bug Reports**              | [GitHub Issue Tracker]                  |
 | 🎁 **Feature Requests & Ideas** | [GitHub Discussions]                    |
 | 👩‍💻 **Usage Questions**          | [GitHub Discussions] · [Stack Overflow] |
 | 🗯 **General Discussion**        | [GitHub Discussions]                    |
->>>>>>> 1d4b1dea
 
 [github issue tracker]: https://github.com/explosion/spaCy/issues
 [github discussions]: https://github.com/explosion/spaCy/discussions
@@ -115,28 +107,13 @@
 
 Using pip, spaCy releases are available as source packages and binary wheels (as
 of `v2.0.13`). Before you install spaCy and its dependencies, make sure that
-<<<<<<< HEAD
 your `pip`, `setuptools` and `wheel` are up to date.
-=======
-`pip`, `setuptools` and `wheel` are up to date.
->>>>>>> 1d4b1dea
 
 ```bash
 pip install -U pip setuptools wheel
 pip install spacy
 ```
 
-<<<<<<< HEAD
-=======
-For installation on python 2.7 or 3.5 where binary wheels are not provided for
-the most recent versions of the dependencies, you can prefer older binary
-wheels over newer source packages with `--prefer-binary`:
-
-```bash
-pip install spacy --prefer-binary
-```
-
->>>>>>> 1d4b1dea
 To install additional data tables for lemmatization and normalization in
 **spaCy v2.2+** you can run `pip install spacy[lookups]` or install
 [`spacy-lookups-data`](https://github.com/explosion/spacy-lookups-data)
