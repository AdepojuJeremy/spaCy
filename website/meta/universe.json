--- conflicted
+++ resolved
@@ -115,19 +115,11 @@
                 "print(text)"
             ],
             "category": ["scientific", "biomedical"],
-<<<<<<< HEAD
             "author": "Travis Hoppe",
             "author_links": {
                 "github": "thoppe",
                 "twitter": "metasemantic",
                 "website": "http://thoppe.github.io/"
-=======
-	    "author": "Travis Hoppe",
-            "author_links": {
-                "github": "thoppe",
-		"twitter":"metasemantic",
-		"website" : "http://thoppe.github.io/"
->>>>>>> 5ce02c1b
             }
         },
         {
@@ -2190,7 +2182,6 @@
             "pip": "pyate",
             "code_example": [
                 "import spacy",
-<<<<<<< HEAD
                 "from pyate.term_extraction_pipeline import TermExtractionPipeline",
                 "",
                 "nlp = spacy.load('en_core_web_sm')",
@@ -2207,24 +2198,6 @@
                 "cancer cells                       1.386294",
                 "dysfunctional tumor suppressors    1.298612",
                 "\"\"\"\"\"\""
-=======
-		"from pyate.term_extraction_pipeline import TermExtractionPipeline",
-		"",
-		"nlp = spacy.load('en_core_web_sm')",
-		"nlp.add_pipe(TermExtractionPipeline())",
-		"# source: https://www.ncbi.nlm.nih.gov/pmc/articles/PMC1994795/",
-		"string = 'Central to the development of cancer are genetic changes that endow these “cancer cells” with many of the hallmarks of cancer, such as self-sufficient growth and resistance to anti-growth and pro-death signals. However, while the genetic changes that occur within cancer cells themselves, such as activated oncogenes or dysfunctional tumor suppressors, are responsible for many aspects of cancer development, they are not sufficient. Tumor promotion and progression are dependent on ancillary processes provided by cells of the tumor environment but that are not necessarily cancerous themselves. Inflammation has long been associated with the development of cancer. This review will discuss the reflexive relationship between cancer and inflammation with particular focus on how considering the role of inflammation in physiologic processes such as the maintenance of tissue homeostasis and repair may provide a logical framework for understanding the connection between the inflammatory response and cancer.'",
-		"",
-		"doc = nlp(string)",
-		"print(doc._.combo_basic.sort_values(ascending=False).head(5))",
-		"\"\"\"\"\"\"",
-		"dysfunctional tumor                1.443147",
-		"tumor suppressors                  1.443147",
-		"genetic changes                    1.386294",
-		"cancer cells                       1.386294",
-		"dysfunctional tumor suppressors    1.298612",
-		"\"\"\"\"\"\""
->>>>>>> 5ce02c1b
             ],
             "code_language": "python",
             "url": "https://github.com/kevinlu1248/pyate",
