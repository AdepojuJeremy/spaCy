--- conflicted
+++ resolved
@@ -30,16 +30,6 @@
 
 <Accordion title="What’s the difference between word vectors and language models?" id="vectors-vs-language-models">
 
-<<<<<<< HEAD
-The key difference between [word vectors](#word-vectors) and contextual language
-models such as [transformers](#transformers) is that word vectors model
-**lexical types**, rather than _tokens_. If you have a list of terms with no
-context around them, a transformer model like BERT can't really help you. BERT
-is designed to understand language **in context**, which isn't what you have. A
-word vectors table will be a much better fit for your task. However, if you do
-have words in context – whole sentences or paragraphs of running text – word
-vectors will only provide a very rough approximation of what the text is about.
-=======
 [Transformers](#transformers) are large and powerful neural networks that give
 you better accuracy, but are harder to deploy in production, as they require a
 GPU to run effectively. [Word vectors](#word-vectors) are a slightly older
@@ -54,7 +44,6 @@
 fit for your task. However, if you do have words in context — whole sentences or
 paragraphs of running text — word vectors will only provide a very rough
 approximation of what the text is about.
->>>>>>> b92c8aae
 
 Word vectors are also very computationally efficient, as they map a word to a
 vector with a single indexing operation. Word vectors are therefore useful as a
